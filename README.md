# Quantum Machine Learning: Binary Image Classification

[![License: MIT](https://img.shields.io/badge/License-MIT-yellow.svg)](LICENSE)

This repository compares classical and quantum approaches for **binary image classification (classes 3 vs 8)** on Fashion-MNIST, SVHN, and CIFAR-10. Models include classical MLPs and CNNs, hybrid quantum CNNs, quantum residual MLPs, and SVM baselines (standard and quantum-kernel variants). The goal is to study performance, trainability, and optimization challenges highlighted in *Challenges and Opportunities in Quantum Machine Learning* (Cerezo et al., 2023).

## 📂 Datasets
- **Fashion-MNIST**: 28×28 grayscale (Dress vs Bag)
- **SVHN**: 32×32 RGB (Digits 3 vs 8)
- **CIFAR-10**: 32×32 RGB (Cat vs Ship)

Datasets download automatically via `torchvision.datasets` during training.

## 🧩 Models & Features
- **Classical MLP / CNN**: configurable channel and hidden-layer depths, residual blocks, dropout, and metric logging (accuracy, balanced accuracy, precision/recall/F1, AUC).
- **Hybrid QCNN**: convolutional stem feeding a PennyLane quantum layer with configurable qubits, layers, and differentiable backends (CPU or GPU lightning).
- **Quantum Residual MLP**: classical embedding stack followed by a batch-aware quantum layer using PennyLane TorchLayer.
- **SVM & Quantum-Kernel SVM**: scikit-learn SVC with optional Optuna search plus a precomputed-kernel variant driven by PennyLane state kernels; both support optional GPU acceleration and PCA/scaling persistence.
- **Training infrastructure**: YAML-driven configs, k-fold support, TensorBoard and Weights & Biases logging, checkpointing under `engine/checkpoints/`.

## 🚀 How to Run
Clone and set up the environment:
```bash
git clone https://github.com/DylanUnifi/QuantumMLExam.git
cd QuantumMLExam
python -m venv .venv
source .venv/bin/activate
pip install --upgrade pip
pip install -r requirements.txt
```

### Docker / Docker Compose
Build and run the project without installing dependencies locally. CPU-only image:
```bash
docker build -t quantum-ml-exam .
docker run --rm quantum-ml-exam
```

Use Docker Compose for repeatable runs and persisted outputs:
```bash
# CPU (default)
docker compose up --build trainer

# GPU (requires NVIDIA Container Toolkit) — uses the CUDA base image and cu-enabled torch by default
docker compose --profile gpu up --build trainer-gpu

# Override the command
docker compose run trainer python main.py --model hybrid_qcnn --config configs/config_train_hybrid_qcnn_fashion.yaml
```
Each YAML controls dataset settings (grayscale vs RGB, class subset), model hyperparameters (channels/hidden sizes, quantum qubits/layers, backend, shots), training knobs (epochs, early stopping), and data-loader performance flags (workers, pin memory, prefetch).

GPU images rely on the `pytorch/pytorch:2.3.1-cuda12.1-cudnn8-runtime` base with CUDA wheels (`TORCH_SPEC`/`TORCH_INDEX_URL` build args). Customize these args in `docker-compose.yml` or via the command line to target different CUDA versions.
<<<<<<< HEAD

### Batch runs across datasets
Use the dataset launch helper to start Fashion-MNIST, CIFAR-10, and SVHN pipelines together. The script prefers tmux for parallel sessions and falls back to sequential execution if tmux is unavailable. You can force GPU selection per dataset and optionally activate a conda environment inside each session:

```bash
# optional: choose GPUs per dataset (defaults are 0)
GPU_FASHION=0 GPU_CIFAR10=1 GPU_SVHN=2 \
  # optional: activate a conda env in each tmux pane or sequential run
  CONDA_ENV=qml-env \
  bash launch_all_datasets.sh
```

If tmux is missing, the same environment activation prefix is reused for sequential runs, and a warning is printed.

=======

>>>>>>> 28dce413
### Unified entrypoint
Use `main.py` to launch any model with its config:
```bash
python main.py --model classical_mlp --config configs/config_train_classical_mlp_fashion.yaml
python main.py --model cnn --config configs/config_train_cnn_svhn.yaml
python main.py --model hybrid_qcnn --config configs/config_train_hybrid_qcnn_cifar10.yaml
python main.py --model quantum_mlp --config configs/config_train_quantum_mlp_fashion.yaml
python main.py --model svm --config configs/config_train_svm_fashion.yaml --optimize
python main.py --model svm_qkernel --config configs/config_train_svm_qkernel_svhn.yaml
```
Each YAML controls dataset settings (grayscale vs RGB, class subset), model hyperparameters (channels/hidden sizes, quantum qubits/layers, backend, shots), training knobs (epochs, early stopping), and data-loader performance flags (workers, pin memory, prefetch).
<<<<<<< HEAD

Quantum backends support GPU acceleration with automatic fallbacks: set `use_gpu: true` in the `quantum` (hybrid QCNN/quantum MLP) or `qkernel` (quantum SVM) sections to request `lightning.gpu`, and the code will drop to the CPU-accelerated `lightning.kokkos` device when CUDA is unavailable. SVM configs expose `use_gpu` for cuML-backed acceleration where available.
=======
>>>>>>> 28dce413

### Direct script invocation
Individual trainers remain available, e.g.:
```bash
python train_hybrid_qcnn.py --config configs/config_train_hybrid_qcnn_svhn.yaml
python train_quantum_mlp.py --config configs/config_train_quantum_mlp_cifar10.yaml
```

## 📊 Example Results (mean over folds)
- **Classical MLP**: Fashion-MNIST F1 ≈ 0.987 / AUC ≈ 0.998; SVHN F1 ≈ 0.800 / AUC ≈ 0.924; CIFAR-10 F1 ≈ 0.798 / AUC ≈ 0.887.
- **Quantum MLP**: Fashion-MNIST F1 ≈ 0.639 (instability on one fold); SVHN F1 ≈ 0.852 (Recall ≈ 0.99, Precision ≈ 0.75); CIFAR-10 F1 ≈ 0.67–0.70 with higher variance.

These results illustrate the stability of classical models and the optimization sensitivity of quantum approaches on harder datasets.

## 📝 Outputs
Training logs, TensorBoard traces, checkpoints, confusion matrices, and (for quantum kernels) kernel heatmaps are stored under `outputs/` and `engine/checkpoints/`. GPU usage, backend selection, and data-loader performance settings are all logged for reproducibility.

## 📜 License
This project is licensed under the MIT License — see [LICENSE](LICENSE) for details.

## 🙋 Support
Open an issue on GitHub or email [dylan.fouepe@edu.unifi.it](mailto:dylan.fouepe@edu.unifi.it) for questions or contributions.<|MERGE_RESOLUTION|>--- conflicted
+++ resolved
@@ -50,7 +50,6 @@
 Each YAML controls dataset settings (grayscale vs RGB, class subset), model hyperparameters (channels/hidden sizes, quantum qubits/layers, backend, shots), training knobs (epochs, early stopping), and data-loader performance flags (workers, pin memory, prefetch).
 
 GPU images rely on the `pytorch/pytorch:2.3.1-cuda12.1-cudnn8-runtime` base with CUDA wheels (`TORCH_SPEC`/`TORCH_INDEX_URL` build args). Customize these args in `docker-compose.yml` or via the command line to target different CUDA versions.
-<<<<<<< HEAD
 
 ### Batch runs across datasets
 Use the dataset launch helper to start Fashion-MNIST, CIFAR-10, and SVHN pipelines together. The script prefers tmux for parallel sessions and falls back to sequential execution if tmux is unavailable. You can force GPU selection per dataset and optionally activate a conda environment inside each session:
@@ -65,9 +64,6 @@
 
 If tmux is missing, the same environment activation prefix is reused for sequential runs, and a warning is printed.
 
-=======
-
->>>>>>> 28dce413
 ### Unified entrypoint
 Use `main.py` to launch any model with its config:
 ```bash
@@ -79,11 +75,8 @@
 python main.py --model svm_qkernel --config configs/config_train_svm_qkernel_svhn.yaml
 ```
 Each YAML controls dataset settings (grayscale vs RGB, class subset), model hyperparameters (channels/hidden sizes, quantum qubits/layers, backend, shots), training knobs (epochs, early stopping), and data-loader performance flags (workers, pin memory, prefetch).
-<<<<<<< HEAD
 
 Quantum backends support GPU acceleration with automatic fallbacks: set `use_gpu: true` in the `quantum` (hybrid QCNN/quantum MLP) or `qkernel` (quantum SVM) sections to request `lightning.gpu`, and the code will drop to the CPU-accelerated `lightning.kokkos` device when CUDA is unavailable. SVM configs expose `use_gpu` for cuML-backed acceleration where available.
-=======
->>>>>>> 28dce413
 
 ### Direct script invocation
 Individual trainers remain available, e.g.:
