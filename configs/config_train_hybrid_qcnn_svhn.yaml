--- conflicted
+++ resolved
@@ -10,16 +10,10 @@
   grayscale: false  
 
 quantum:
-<<<<<<< HEAD
   n_qubits: 8
   layers: 1
   backend: "lightning.qubit"
   use_gpu: true
-=======
-  n_qubits: 6
-  layers: 2
-  backend: "lightning.qubit" 
->>>>>>> 9c3e80bd
 
 training:
   batch_size: 32
