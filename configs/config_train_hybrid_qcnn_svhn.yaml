--- conflicted
+++ resolved
@@ -19,15 +19,11 @@
   epochs: 50
   learning_rate: 0.0001
   kfold: 3
-<<<<<<< HEAD
   early_stopping: 10
   num_workers: 2
   pin_memory: true
   prefetch_factor: 2
   persistent_workers: true
-=======
-  early_stopping: 15
->>>>>>> be9e863e
   scheduler: "StepLR"
   scheduler_params:
     step_size: 10
