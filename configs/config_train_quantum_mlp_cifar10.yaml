--- conflicted
+++ resolved
@@ -10,9 +10,10 @@
   grayscale: false  
 
 quantum:
-  n_qubits: 8
-  layers: 3
+  n_qubits: 4
+  layers: 2
   backend: "lightning.qubit"
+  use_gpu: true
 
 training:
   batch_size: 32
@@ -28,16 +29,7 @@
   scheduler_params:
     step_size: 10
     gamma: 0.5
-<<<<<<< HEAD
-
-quantum:
-  n_qubits: 4
-  layers: 2
-  backend: "lightning.qubit"
-  use_gpu: true
-=======
     
 checkpoint:
   save_dir: "checkpoints"
-  subdir: "cifar10_quantum_mlp"
->>>>>>> 9c3e80bd
+  subdir: "cifar10_quantum_mlp"