--- conflicted
+++ resolved
@@ -28,14 +28,10 @@
   scheduler: "StepLR"
   scheduler_params:
     step_size: 10
-<<<<<<< HEAD
     gamma: 0.5
 
 quantum:
   n_qubits: 4
   layers: 2
   backend: "lightning.qubit"
-  use_gpu: true
-=======
-    gamma: 0.5
->>>>>>> 15755bd3
+  use_gpu: true