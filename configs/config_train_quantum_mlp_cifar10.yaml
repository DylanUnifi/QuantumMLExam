experiment_name: "quantum_mlp_cifar10_exp"

dataset:
  name: "cifar10"
  binary_classes: [3, 8]

model: 
  in_channels: 3  
  hidden_sizes: [512, 256, 128, 64, 32]
  grayscale: false  

quantum:
  n_qubits: 4
  layers: 2
  backend: "lightning.qubit"
  use_gpu: true

training:
  batch_size: 32
  epochs: 50
  learning_rate: 0.0005
  kfold: 3
  early_stopping: 15
  num_workers: 2
  pin_memory: true
  prefetch_factor: 2
  persistent_workers: true
  scheduler: "StepLR"
  scheduler_params:
    step_size: 10
    gamma: 0.5
<<<<<<< HEAD

quantum:
  n_qubits: 4
  layers: 2
  backend: "lightning.qubit"
  use_gpu: true
=======
    
checkpoint:
  save_dir: "checkpoints"
  subdir: "cifar10_quantum_mlp"
>>>>>>> 4734ae41
<|MERGE_RESOLUTION|>--- conflicted
+++ resolved
@@ -29,16 +29,7 @@
   scheduler_params:
     step_size: 10
     gamma: 0.5
-<<<<<<< HEAD
-
-quantum:
-  n_qubits: 4
-  layers: 2
-  backend: "lightning.qubit"
-  use_gpu: true
-=======
     
 checkpoint:
   save_dir: "checkpoints"
-  subdir: "cifar10_quantum_mlp"
->>>>>>> 4734ae41
+  subdir: "cifar10_quantum_mlp"