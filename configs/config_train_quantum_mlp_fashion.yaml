experiment_name: "quantum_mlp_fashion_exp"

dataset:
  name: "fashion_mnist"
  selected_classes: [3, 8]

model: 
  in_channels: 1  
  hidden_sizes: [512, 256, 128, 64, 32]
  grayscale: true 

quantum:
  n_qubits: 4
  layers: 2
  backend: "lightning.qubit"
  use_gpu: true

training:
  batch_size: 64
  epochs: 20                # Nombre d'époques pour l'entraînement du feature extractor
  learning_rate: 0.0005      # LR initial pour Adam
  kfold: 3                   # Nombre de splits pour KFold cross-validation
  early_stopping: 10          # Patience d'early stopping
  num_workers: 2
  pin_memory: true
  prefetch_factor: 2
  persistent_workers: true
  scheduler: "StepLR"          # Options: null, StepLR, MultiStepLR, CosineAnnealingLR
  scheduler_params:
    step_size: 10              
    gamma: 0.5                 

checkpoint:
  save_dir: "checkpoints"
<<<<<<< HEAD
  subdir: "fashion_mnist_quantum_mlp"

quantum:
  n_qubits: 4
  layers: 2
  backend: "lightning.qubit"
  use_gpu: true
=======
  subdir: "fashion_mnist_quantum_mlp"
>>>>>>> 4734ae41
<|MERGE_RESOLUTION|>--- conflicted
+++ resolved
@@ -32,14 +32,4 @@
 
 checkpoint:
   save_dir: "checkpoints"
-<<<<<<< HEAD
-  subdir: "fashion_mnist_quantum_mlp"
-
-quantum:
-  n_qubits: 4
-  layers: 2
-  backend: "lightning.qubit"
-  use_gpu: true
-=======
-  subdir: "fashion_mnist_quantum_mlp"
->>>>>>> 4734ae41
+  subdir: "fashion_mnist_quantum_mlp"