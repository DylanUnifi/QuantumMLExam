--- conflicted
+++ resolved
@@ -7,13 +7,8 @@
 svm:
   use_pca: false
   pca_components: 50
-<<<<<<< HEAD
   use_gpu: true
-
-optuna:
-=======
   optimize: true
->>>>>>> 9c3e80bd
   n_trials: 30
   kernel_options: ["rbf", "poly", "sigmoid"]
   C_range: [0.001, 1000.0]
