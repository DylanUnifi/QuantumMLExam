--- conflicted
+++ resolved
@@ -8,12 +8,7 @@
   use_pca: false
   pca_components: 50
   use_gpu: true
-<<<<<<< HEAD
-
-optuna:
-=======
   optimize: true
->>>>>>> 4734ae41
   n_trials: 30
   kernel_options: ["rbf", "poly", "sigmoid"]
   C_range: [0.001, 1000.0]
