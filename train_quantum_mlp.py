--- conflicted
+++ resolved
@@ -91,10 +91,7 @@
 
         model_hidden_sizes = config.get("model", {}).get("hidden_sizes", None)
         quantum_cfg = config.get("quantum", {})
-<<<<<<< HEAD
         use_gpu = quantum_cfg.get("use_gpu", False)
-=======
->>>>>>> 9c3e80bd
         model = QuantumResidualMLP(
             input_size=input_size,
             hidden_sizes=model_hidden_sizes,
@@ -102,10 +99,7 @@
             n_layers=quantum_cfg.get("layers", 2),
             backend=quantum_cfg.get("backend", "lightning.qubit"),
             shots=quantum_cfg.get("shots", None),
-<<<<<<< HEAD
             use_gpu=use_gpu,
-=======
->>>>>>> 9c3e80bd
         ).to(DEVICE)
         optimizer = optim.Adam(model.parameters(), lr=LR)
         scheduler = get_scheduler(optimizer, SCHEDULER_TYPE)
