# train_quantum_mlp.py
# Version: 1.3 – Ajout balanced accuracy, AUC, logs complets cohérents avec train_classical.

import os
import torch
import torch.nn as nn
import torch.optim as optim
from sklearn.model_selection import KFold
from sklearn.metrics import roc_auc_score, balanced_accuracy_score
from torch.utils.tensorboard import SummaryWriter
from torch.utils.data import DataLoader, Subset
from models.hybrid_qclassical import QuantumResidualMLP
from utils.checkpoint import save_checkpoint, load_checkpoint
from utils.early_stopping import EarlyStopping
from utils.scheduler import get_scheduler
from utils.logger import init_logger, write_log
from utils.metrics import log_metrics
from utils.visual import save_plots
from data_loader.utils import load_dataset_by_name
import wandb
from tqdm import tqdm, trange


def run_train_quantum_mlp(config):
    dataset_name = config["dataset"]["name"]
    base_exp_name = config.get("experiment_name", "default_exp")
    EXPERIMENT_NAME = f"{dataset_name}_{base_exp_name}"

    SAVE_DIR = os.path.join("engine/checkpoints", "quantum_mlp", EXPERIMENT_NAME)
    CHECKPOINT_DIR = os.path.join(SAVE_DIR, "folds")
    os.makedirs(CHECKPOINT_DIR, exist_ok=True)

    DEVICE = torch.device("cuda" if torch.cuda.is_available() else "cpu")
    BATCH_SIZE = config["training"]["batch_size"]
    EPOCHS = config["training"]["epochs"]
    LR = config["training"]["learning_rate"]
    KFOLD = config["training"]["kfold"]
    PATIENCE = config["training"]["early_stopping"]
    SCHEDULER_TYPE = config.get("scheduler", None)
    IN_CHANNELS = config['model']['in_channels']
    

    dataset_cfg = config.get("dataset", {})
    train_dataset, test_dataset = load_dataset_by_name(
        name=dataset_cfg.get("name"),
        batch_size=BATCH_SIZE,
        binary_classes=dataset_cfg.get("binary_classes", [0, 1]),
        grayscale=dataset_cfg.get("grayscale", config.get("model", {}).get("grayscale"))
    )

    print(f"Nombre d'exemples chargés dans train_dataset : {len(train_dataset)}")

    kfold = KFold(n_splits=KFOLD, shuffle=True, random_state=42)

    for fold, (train_idx, val_idx) in enumerate(kfold.split(train_dataset)):
        print(f"[Fold {fold}] Starting Quantum MLP training...")

        writer = SummaryWriter(log_dir=os.path.join(SAVE_DIR, f"fold_{fold}"))
        early_stopping = EarlyStopping(patience=PATIENCE)

        log_path, log_file = init_logger(os.path.join(SAVE_DIR, "logs"), fold)
        write_log(log_file, f"[Fold {fold}] Quantum MLP Training Log\n")

        train_subset = Subset(train_dataset, train_idx)
        val_subset = Subset(train_dataset, val_idx)

        train_loader = DataLoader(train_subset, batch_size=BATCH_SIZE, shuffle=True, drop_last=True)
        val_loader = DataLoader(val_subset, batch_size=BATCH_SIZE, drop_last=False)

        sample_X, _ = train_dataset[0]
        input_size = sample_X.numel()

        model_hidden_sizes = config.get("model", {}).get("hidden_sizes", None)
        quantum_cfg = config.get("quantum", {})
        model = QuantumResidualMLP(
            input_size=input_size,
            hidden_sizes=model_hidden_sizes,
            n_qubits=quantum_cfg.get("n_qubits", 4),
            n_layers=quantum_cfg.get("layers", 2),
            backend=quantum_cfg.get("backend", "lightning.qubit"),
            shots=quantum_cfg.get("shots", None),
        ).to(DEVICE)
        optimizer = optim.Adam(model.parameters(), lr=LR)
        scheduler = get_scheduler(optimizer, SCHEDULER_TYPE)
        criterion = nn.BCELoss()

        start_epoch = 0
        try:
            model, optimizer, start_epoch = load_checkpoint(model, optimizer, CHECKPOINT_DIR, fold)
            print(f"Resuming from epoch {start_epoch}")
        except FileNotFoundError:
            print("No checkpoint found, starting from scratch.")

        loss_history, f1_history = [], []
        best_f1, best_epoch = 0, 0
        stopped_early = False

        for epoch in trange(start_epoch, EPOCHS, desc=f"[Fold {fold}] Quantum MLP Training"):
            model.train()
            total_loss = 0
            for batch_X, batch_y in tqdm(train_loader, desc=f"[Fold {fold}] Batches"):
                batch_X, batch_y = batch_X.view(batch_X.size(0), -1).to(DEVICE), batch_y.to(DEVICE)
                optimizer.zero_grad()
                outputs = model(batch_X).squeeze()
                batch_y = batch_y.view(-1).float()
                loss = criterion(outputs, batch_y)
                loss.backward()
                optimizer.step()
                total_loss += loss.item()

            model.eval()
            y_true, y_pred, y_probs = [], [], []
            with torch.no_grad():
                for batch_X, batch_y in val_loader:
                    batch_X = batch_X.view(batch_X.size(0), -1).to(DEVICE)
                    preds = model(batch_X).squeeze()
                    probs = preds.detach().cpu().numpy()
                    preds = (preds >= 0.5).float()
                    y_true.extend(batch_y.tolist())
                    y_pred.extend(preds.cpu().tolist())
                    y_probs.extend(probs.tolist())

            acc, f1, precision, recall = log_metrics(y_true, y_pred)
            try:
                auc = roc_auc_score(y_true, y_probs)
            except ValueError:
                auc = 0.0
            bal_acc = balanced_accuracy_score(y_true, y_pred)
            val_loss = total_loss / len(train_loader)

            writer.add_scalar("Loss/train", val_loss, epoch)
            writer.add_scalar("F1/val", f1, epoch)
            writer.add_scalar("Accuracy/val", acc, epoch)
            writer.add_scalar("Precision/val", precision, epoch)
            writer.add_scalar("Recall/val", recall, epoch)
            writer.add_scalar("BalancedAccuracy/val", bal_acc, epoch)
            writer.add_scalar("AUC/val", auc, epoch)

            write_log(
                log_file,
                f"[Epoch {epoch}] Loss: {val_loss:.4f} | F1: {f1:.4f} | Acc: {acc:.4f} | "
                f"Balanced Accuracy: {bal_acc:.4f} | AUC: {auc:.4f} | Prec: {precision:.4f} | Rec: {recall:.4f}"
            )

            loss_history.append(val_loss)
            f1_history.append(f1)

            wandb.log({
                "val/loss": val_loss,
                "val/f1": f1,
                "val/accuracy": acc,
                "val/precision": precision,
                "val/recall": recall,
                "val/balanced_accuracy": bal_acc,
                "val/auc": auc,
            })

            print(
                f"[Fold {fold}][Epoch {epoch}] Loss: {val_loss:.4f} | F1: {f1:.4f} | "
                f"Acc: {acc:.4f} | Balanced Accuracy: {bal_acc:.4f} | AUC: {auc:.4f}"
            )

            if f1 > best_f1:
                best_f1 = f1
                best_epoch = epoch
                save_checkpoint(model, optimizer, epoch, CHECKPOINT_DIR, fold, best_f1)
                write_log(log_file, f"[Epoch {epoch}] New best F1: {f1:.4f} (Saved model)")

                wandb.run.summary[f"fold_{fold}/best_f1"] = best_f1
                wandb.run.summary[f"fold_{fold}/best_epoch"] = best_epoch

            if early_stopping(f1):
                print("Early stopping triggered.")
                write_log(log_file, f"Early stopping triggered at epoch {epoch}")
                stopped_early = True
                break

            if scheduler:
                scheduler.step()

        wandb.run.summary[f"fold_{fold}/best_f1"] = best_f1
        wandb.run.summary[f"fold_{fold}/best_epoch"] = best_epoch

        save_plots(fold, loss_history, f1_history, os.path.join(SAVE_DIR, "plots"))
        writer.close()

        write_log(log_file, f"\n[Fold {fold}] Best F1: {best_f1:.4f} at epoch {best_epoch}")
        if stopped_early:
            write_log(log_file, f"Training stopped early before reaching max epochs ({EPOCHS})\n")
        else:
            write_log(log_file, f"Training completed full {EPOCHS} epochs\n")

        if test_dataset is not None:
            print(f"[Fold {fold}] Loading best model and evaluating on test set...")
            try:
                model, _, _ = load_checkpoint(model, optimizer, CHECKPOINT_DIR, fold)
            except FileNotFoundError:
                print(f"[Fold {fold}] Aucun checkpoint trouvé; évaluation du test set annulée pour ce fold.")
                continue

            model.eval()
            y_test_true, y_test_pred, y_test_probs = [], [], []

            test_loader = DataLoader(test_dataset, batch_size=BATCH_SIZE, drop_last=False)
            with torch.no_grad():
                for batch_X, batch_y in test_loader:
                    batch_X, batch_y = batch_X.view(batch_X.size(0), -1).to(DEVICE), batch_y.to(DEVICE)
                    preds = model(batch_X).squeeze()
                    probs = preds.detach().cpu().numpy()
                    preds = (preds >= 0.5).float()
                    y_test_true.extend(batch_y.tolist())
                    y_test_pred.extend(preds.cpu().tolist())
                    y_test_probs.extend(probs.tolist())

            acc, f1, precision, recall = log_metrics(y_test_true, y_test_pred)
            try:
                auc = roc_auc_score(y_test_true, y_test_probs)
            except ValueError:
                auc = 0.0
            bal_acc = balanced_accuracy_score(y_test_true, y_test_pred)

            print(
<<<<<<< HEAD
                f"[Fold {fold}] Test Accuracy: {acc:.4f} | F1: {f1:.4f} | Precision: {precision:.4f} | "
                f"Recall: {recall:.4f} | AUC: {auc:.4f} | Balanced Accuracy: {bal_acc:.4f}"
            )
            write_log(
                log_file,
                f"\n[Fold {fold}] Test Accuracy: {acc:.4f} | F1: {f1:.4f} | Precision: {precision:.4f} | "
                f"Recall: {recall:.4f} | AUC: {auc:.4f} | Balanced Accuracy: {bal_acc:.4f}"
=======
                f"[Fold {fold}] Test Accuracy: {acc:.4f} | F1: {f1:.4f} | "
                f"Balanced Accuracy: {bal_acc:.4f} | AUC: {auc:.4f} | Prec: {precision:.4f} | Rec: {recall:.4f}"
            )
            write_log(
                log_file,
                f"\n[Fold {fold}] Test Accuracy: {acc:.4f} | F1: {f1:.4f} | "
                f"Balanced Accuracy: {bal_acc:.4f} | AUC: {auc:.4f} | Precision: {precision:.4f} | Recall: {recall:.4f}"
>>>>>>> db83b75f
            )

            wandb.log({
                f"test/f1": f1,
                f"test/accuracy": acc,
                f"test/precision": precision,
                f"test/recall": recall,
                f"test/balanced_accuracy": bal_acc,
                f"test/auc": auc,
            })

            log_file.close()

    print("Quantum MLP training complete.")<|MERGE_RESOLUTION|>--- conflicted
+++ resolved
@@ -220,7 +220,6 @@
             bal_acc = balanced_accuracy_score(y_test_true, y_test_pred)
 
             print(
-<<<<<<< HEAD
                 f"[Fold {fold}] Test Accuracy: {acc:.4f} | F1: {f1:.4f} | Precision: {precision:.4f} | "
                 f"Recall: {recall:.4f} | AUC: {auc:.4f} | Balanced Accuracy: {bal_acc:.4f}"
             )
@@ -228,15 +227,6 @@
                 log_file,
                 f"\n[Fold {fold}] Test Accuracy: {acc:.4f} | F1: {f1:.4f} | Precision: {precision:.4f} | "
                 f"Recall: {recall:.4f} | AUC: {auc:.4f} | Balanced Accuracy: {bal_acc:.4f}"
-=======
-                f"[Fold {fold}] Test Accuracy: {acc:.4f} | F1: {f1:.4f} | "
-                f"Balanced Accuracy: {bal_acc:.4f} | AUC: {auc:.4f} | Prec: {precision:.4f} | Rec: {recall:.4f}"
-            )
-            write_log(
-                log_file,
-                f"\n[Fold {fold}] Test Accuracy: {acc:.4f} | F1: {f1:.4f} | "
-                f"Balanced Accuracy: {bal_acc:.4f} | AUC: {auc:.4f} | Precision: {precision:.4f} | Recall: {recall:.4f}"
->>>>>>> db83b75f
             )
 
             wandb.log({
