# train_quantum_mlp.py
# Version: 1.3 – Ajout balanced accuracy, AUC, logs complets cohérents avec train_classical.

import os
import torch
import torch.nn as nn
import torch.optim as optim
from sklearn.model_selection import KFold
from sklearn.metrics import roc_auc_score, balanced_accuracy_score
from torch.utils.tensorboard import SummaryWriter
from torch.utils.data import DataLoader, Subset
from models.hybrid_qclassical import QuantumResidualMLP
from utils.checkpoint import save_checkpoint, load_checkpoint
from utils.early_stopping import EarlyStopping
from utils.scheduler import get_scheduler
from utils.logger import init_logger, write_log
from utils.metrics import log_metrics
from utils.visual import save_plots
from data_loader.utils import load_dataset_by_name
import wandb
from tqdm import tqdm, trange


def run_train_quantum_mlp(config):
    dataset_name = config["dataset"]["name"]
    base_exp_name = config.get("experiment_name", "default_exp")
    EXPERIMENT_NAME = f"{dataset_name}_{base_exp_name}"

    wandb.init(
        project="qml_project",
        name=EXPERIMENT_NAME,
        config=config
    )

    SAVE_DIR = os.path.join("engine/checkpoints", "quantum_mlp", EXPERIMENT_NAME)
    CHECKPOINT_DIR = os.path.join(SAVE_DIR, "folds")
    os.makedirs(CHECKPOINT_DIR, exist_ok=True)

    DEVICE = torch.device("cuda" if torch.cuda.is_available() else "cpu")
    BATCH_SIZE = config["training"]["batch_size"]
    EPOCHS = config["training"]["epochs"]
    LR = config["training"]["learning_rate"]
    KFOLD = config["training"]["kfold"]
    PATIENCE = config["training"]["early_stopping"]
    SCHEDULER_TYPE = config.get("scheduler", None)
    IN_CHANNELS = config['model']['in_channels']
    

    train_dataset, test_dataset = load_dataset_by_name(
        name=config["dataset"]["name"],
        batch_size=BATCH_SIZE,
        binary_classes=config.get("binary_classes", [0, 1])
    )

    print(f"Nombre d'exemples chargés dans train_dataset : {len(train_dataset)}")

    kfold = KFold(n_splits=KFOLD, shuffle=True, random_state=42)

    for fold, (train_idx, val_idx) in enumerate(kfold.split(train_dataset)):
        print(f"[Fold {fold}] Starting Quantum MLP training...")

        writer = SummaryWriter(log_dir=os.path.join(SAVE_DIR, f"fold_{fold}"))
        early_stopping = EarlyStopping(patience=PATIENCE)

        log_path, log_file = init_logger(os.path.join(SAVE_DIR, "logs"), fold)
        write_log(log_file, f"[Fold {fold}] Quantum MLP Training Log\n")

        train_subset = Subset(train_dataset, train_idx)
        val_subset = Subset(train_dataset, val_idx)

        train_loader = DataLoader(train_subset, batch_size=BATCH_SIZE, shuffle=True, drop_last=True)
        val_loader = DataLoader(val_subset, batch_size=BATCH_SIZE, drop_last=False)

        sample_X, _ = train_dataset[0]
        input_size = sample_X.numel()

        model_hidden_sizes = config.get("model", {}).get("hidden_sizes", None)
        quantum_cfg = config.get("quantum", {})
        model = QuantumResidualMLP(
            input_size=input_size,
            hidden_sizes=model_hidden_sizes,
            n_qubits=quantum_cfg.get("n_qubits", 4),
            n_layers=quantum_cfg.get("layers", 2),
            backend=quantum_cfg.get("backend", "lightning.qubit"),
            shots=quantum_cfg.get("shots", None),
        ).to(DEVICE)
        optimizer = optim.Adam(model.parameters(), lr=LR)
        scheduler = get_scheduler(optimizer, SCHEDULER_TYPE)
        criterion = nn.BCELoss()

        start_epoch = 0
        try:
            model, optimizer, start_epoch = load_checkpoint(model, optimizer, CHECKPOINT_DIR, fold)
            print(f"Resuming from epoch {start_epoch}")
        except FileNotFoundError:
            print("No checkpoint found, starting from scratch.")

        loss_history, f1_history = [], []
        best_f1, best_epoch = 0, 0
        stopped_early = False

        for epoch in trange(start_epoch, EPOCHS, desc=f"[Fold {fold}] Quantum MLP Training"):
            model.train()
            total_loss = 0
            for batch_X, batch_y in tqdm(train_loader, desc=f"[Fold {fold}] Batches"):
                batch_X, batch_y = batch_X.view(batch_X.size(0), -1).to(DEVICE), batch_y.to(DEVICE)
                optimizer.zero_grad()
                outputs = model(batch_X).squeeze()
                batch_y = batch_y.view(-1).float()
                loss = criterion(outputs, batch_y)
                loss.backward()
                optimizer.step()
                total_loss += loss.item()

            model.eval()
            y_true, y_pred, y_probs = [], [], []
            with torch.no_grad():
                for batch_X, batch_y in val_loader:
                    batch_X = batch_X.view(batch_X.size(0), -1).to(DEVICE)
                    preds = model(batch_X).squeeze()
                    probs = preds.detach().cpu().numpy()
                    preds = (preds >= 0.5).float()
                    y_true.extend(batch_y.tolist())
                    y_pred.extend(preds.cpu().tolist())
                    y_probs.extend(probs.tolist())

            acc, f1, precision, recall = log_metrics(y_true, y_pred)
            try:
                auc = roc_auc_score(y_true, y_probs)
            except ValueError:
                auc = 0.0
            bal_acc = balanced_accuracy_score(y_true, y_pred)
            val_loss = total_loss / len(train_loader)

            writer.add_scalar("Loss/train", val_loss, epoch)
            writer.add_scalar("F1/val", f1, epoch)
            writer.add_scalar("Accuracy/val", acc, epoch)
            writer.add_scalar("Precision/val", precision, epoch)
            writer.add_scalar("Recall/val", recall, epoch)
            writer.add_scalar("BalancedAccuracy/val", bal_acc, epoch)
            writer.add_scalar("AUC/val", auc, epoch)

            write_log(
                log_file,
                f"[Epoch {epoch}] Loss: {val_loss:.4f} | F1: {f1:.4f} | Acc: {acc:.4f} | "
                f"Balanced Accuracy: {bal_acc:.4f} | AUC: {auc:.4f} | Prec: {precision:.4f} | Rec: {recall:.4f}"
            )

            loss_history.append(val_loss)
            f1_history.append(f1)

            wandb.log({
                "val/loss": val_loss,
                "val/f1": f1,
                "val/accuracy": acc,
                "val/precision": precision,
                "val/recall": recall,
                "val/balanced_accuracy": bal_acc,
                "val/auc": auc,
            })

            print(
                f"[Fold {fold}][Epoch {epoch}] Loss: {val_loss:.4f} | F1: {f1:.4f} | "
<<<<<<< HEAD
                f"Acc: {acc:.4f} | Balanced Accuracy: {bal_acc:.4f} | AUC: {auc:.4f}"
=======
                f"Balanced Accuracy: {bal_acc:.4f} | AUC: {auc:.4f}"
>>>>>>> 9ee026fc
            )

            if f1 > best_f1:
                best_f1 = f1
                best_epoch = epoch
                save_checkpoint(model, optimizer, epoch, CHECKPOINT_DIR, fold, best_f1)
                write_log(log_file, f"[Epoch {epoch}] New best F1: {f1:.4f} (Saved model)")

                wandb.run.summary[f"fold_{fold}/best_f1"] = best_f1
                wandb.run.summary[f"fold_{fold}/best_epoch"] = best_epoch

            if early_stopping(f1):
                print("Early stopping triggered.")
                write_log(log_file, f"Early stopping triggered at epoch {epoch}")
                stopped_early = True
                break

            if scheduler:
                scheduler.step()

        wandb.run.summary[f"fold_{fold}/best_f1"] = best_f1
        wandb.run.summary[f"fold_{fold}/best_epoch"] = best_epoch

        save_plots(fold, loss_history, f1_history, os.path.join(SAVE_DIR, "plots"))
        writer.close()

        write_log(log_file, f"\n[Fold {fold}] Best F1: {best_f1:.4f} at epoch {best_epoch}")
        if stopped_early:
            write_log(log_file, f"Training stopped early before reaching max epochs ({EPOCHS})\n")
        else:
            write_log(log_file, f"Training completed full {EPOCHS} epochs\n")

        if test_dataset is not None:
            print(f"[Fold {fold}] Loading best model and evaluating on test set...")
            try:
                model, _, _ = load_checkpoint(model, optimizer, CHECKPOINT_DIR, fold)
            except FileNotFoundError:
                print(f"[Fold {fold}] Aucun checkpoint trouvé; évaluation du test set annulée pour ce fold.")
                continue

            model.eval()
            y_test_true, y_test_pred, y_test_probs = [], [], []

            test_loader = DataLoader(test_dataset, batch_size=BATCH_SIZE, drop_last=False)
            with torch.no_grad():
                for batch_X, batch_y in test_loader:
                    batch_X, batch_y = batch_X.view(batch_X.size(0), -1).to(DEVICE), batch_y.to(DEVICE)
                    preds = model(batch_X).squeeze()
                    probs = preds.detach().cpu().numpy()
                    preds = (preds >= 0.5).float()
                    y_test_true.extend(batch_y.tolist())
                    y_test_pred.extend(preds.cpu().tolist())
                    y_test_probs.extend(probs.tolist())

            acc, f1, precision, recall = log_metrics(y_test_true, y_test_pred)
            try:
                auc = roc_auc_score(y_test_true, y_test_probs)
            except ValueError:
                auc = 0.0
            bal_acc = balanced_accuracy_score(y_test_true, y_test_pred)

            print(
<<<<<<< HEAD
                f"[Fold {fold}] Test Accuracy: {acc:.4f} | F1: {f1:.4f} | Precision: {precision:.4f} | "
                f"Recall: {recall:.4f} | AUC: {auc:.4f} | Balanced Accuracy: {bal_acc:.4f}"
            )
            write_log(
                log_file,
                f"\n[Fold {fold}] Test Accuracy: {acc:.4f} | F1: {f1:.4f} | Precision: {precision:.4f} | "
                f"Recall: {recall:.4f} | AUC: {auc:.4f} | Balanced Accuracy: {bal_acc:.4f}"
=======
                f"[Fold {fold}] Test Accuracy: {acc:.4f} | F1: {f1:.4f} | "
                f"Balanced Accuracy: {bal_acc:.4f} | AUC: {auc:.4f} | Prec: {precision:.4f} | Rec: {recall:.4f}"
            )
            write_log(
                log_file,
                f"\n[Fold {fold}] Test Accuracy: {acc:.4f} | F1: {f1:.4f} | "
                f"Balanced Accuracy: {bal_acc:.4f} | AUC: {auc:.4f} | Precision: {precision:.4f} | Recall: {recall:.4f}"
>>>>>>> 9ee026fc
            )

            wandb.log({
                f"test/f1": f1,
                f"test/accuracy": acc,
                f"test/precision": precision,
                f"test/recall": recall,
                f"test/balanced_accuracy": bal_acc,
                f"test/auc": auc,
            })

            log_file.close()

    print("Quantum MLP training complete.")
    wandb.finish()


if __name__ == "__main__":
    import yaml
    with open("configs/config_train_quantum_mlp_fashion.yaml", "r") as f:
        config = yaml.safe_load(f)
    run_train_quantum_mlp(config)<|MERGE_RESOLUTION|>--- conflicted
+++ resolved
@@ -161,11 +161,7 @@
 
             print(
                 f"[Fold {fold}][Epoch {epoch}] Loss: {val_loss:.4f} | F1: {f1:.4f} | "
-<<<<<<< HEAD
                 f"Acc: {acc:.4f} | Balanced Accuracy: {bal_acc:.4f} | AUC: {auc:.4f}"
-=======
-                f"Balanced Accuracy: {bal_acc:.4f} | AUC: {auc:.4f}"
->>>>>>> 9ee026fc
             )
 
             if f1 > best_f1:
@@ -228,15 +224,6 @@
             bal_acc = balanced_accuracy_score(y_test_true, y_test_pred)
 
             print(
-<<<<<<< HEAD
-                f"[Fold {fold}] Test Accuracy: {acc:.4f} | F1: {f1:.4f} | Precision: {precision:.4f} | "
-                f"Recall: {recall:.4f} | AUC: {auc:.4f} | Balanced Accuracy: {bal_acc:.4f}"
-            )
-            write_log(
-                log_file,
-                f"\n[Fold {fold}] Test Accuracy: {acc:.4f} | F1: {f1:.4f} | Precision: {precision:.4f} | "
-                f"Recall: {recall:.4f} | AUC: {auc:.4f} | Balanced Accuracy: {bal_acc:.4f}"
-=======
                 f"[Fold {fold}] Test Accuracy: {acc:.4f} | F1: {f1:.4f} | "
                 f"Balanced Accuracy: {bal_acc:.4f} | AUC: {auc:.4f} | Prec: {precision:.4f} | Rec: {recall:.4f}"
             )
@@ -244,7 +231,6 @@
                 log_file,
                 f"\n[Fold {fold}] Test Accuracy: {acc:.4f} | F1: {f1:.4f} | "
                 f"Balanced Accuracy: {bal_acc:.4f} | AUC: {auc:.4f} | Precision: {precision:.4f} | Recall: {recall:.4f}"
->>>>>>> 9ee026fc
             )
 
             wandb.log({
