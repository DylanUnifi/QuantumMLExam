--- conflicted
+++ resolved
@@ -62,19 +62,6 @@
             except Exception as e:
                 print(f"[Warning] Could not move data to GPU ({e}); continuing on CPU.")
         return X_transformed
-<<<<<<< HEAD
-=======
-
-    def _transform_input(self, X):
-        if not self.auto_transform:
-            return X
-        X_transformed = X
-        if self.scaler is not None:
-            X_transformed = self.scaler.transform(X_transformed)
-        if self.use_pca and self.pca_model is not None:
-            X_transformed = self.pca_model.transform(X_transformed)
-        return X_transformed
->>>>>>> 4e34fab2
 
     def fit(self, X, y):
         X_transformed = self._transform_input(X)
