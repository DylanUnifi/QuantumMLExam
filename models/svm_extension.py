--- conflicted
+++ resolved
@@ -18,10 +18,7 @@
         save_path=None,
         probability=False,
         auto_transform=True,
-<<<<<<< HEAD
         use_gpu=False,
-=======
->>>>>>> 9c3e80bd
     ):
         self.C = C
         self.kernel = kernel
@@ -31,7 +28,6 @@
         self.scaler = scaler
         self.save_path = save_path or './enhanced_svm.pkl'
         self.auto_transform = auto_transform
-<<<<<<< HEAD
         self.use_gpu = use_gpu
         self.probability = probability
         self.xp = None
@@ -66,9 +62,6 @@
             except Exception as e:
                 print(f"[Warning] Could not move data to GPU ({e}); continuing on CPU.")
         return X_transformed
-=======
-        self.model = SVC(C=self.C, kernel=self.kernel, gamma=self.gamma, probability=probability)
->>>>>>> 9c3e80bd
 
     def _transform_input(self, X):
         if not self.auto_transform:
@@ -87,28 +80,20 @@
 
     def predict(self, X):
         X_transformed = self._transform_input(X)
-<<<<<<< HEAD
         preds = self.model.predict(X_transformed)
         if hasattr(preds, "get"):
             preds = preds.get()
         return preds
-=======
-        return self.model.predict(X_transformed)
->>>>>>> 9c3e80bd
 
     def predict_proba(self, X):
         """
         Retourne les probabilités (uniquement si probability=True au fit)
         """
         X_transformed = self._transform_input(X)
-<<<<<<< HEAD
         probs = self.model.predict_proba(X_transformed)
         if hasattr(probs, "get"):
             probs = probs.get()
         return probs
-=======
-        return self.model.predict_proba(X_transformed)
->>>>>>> 9c3e80bd
 
     def evaluate(self, X, y_true):
         y_pred = self.predict(X)
