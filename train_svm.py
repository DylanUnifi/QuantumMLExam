import os
import joblib
import optuna
import matplotlib.pyplot as plt
from sklearn.decomposition import PCA
from sklearn.model_selection import train_test_split
from sklearn.preprocessing import StandardScaler
from sklearn.metrics import confusion_matrix, ConfusionMatrixDisplay, roc_auc_score, balanced_accuracy_score
import torch
from torch.utils.data import Subset

from utils.logger import init_logger, write_log
from data_loader.utils import load_dataset_by_name
from models.svm_extension import EnhancedSVM
from utils.metrics import log_metrics
import wandb


def objective(trial, X_train, y_train, X_val, y_val, log_file, objective_cfg):
    kernel_options = objective_cfg.get("kernel_options", ["linear", "rbf", "poly"])
    gamma_choices = objective_cfg.get("gamma_options", ["scale", "auto"])
    c_range = objective_cfg.get("C_range", [1e-2, 10.0])
    gamma_range = objective_cfg.get("gamma_range", [1e-4, 10.0])
    allow_gamma_float = objective_cfg.get("allow_gamma_float", True)

    C = trial.suggest_float('C', c_range[0], c_range[1], log=True)
    kernel = trial.suggest_categorical('kernel', kernel_options)
    if allow_gamma_float and gamma_range:
        gamma = trial.suggest_float('gamma', gamma_range[0], gamma_range[1], log=True)
    else:
        gamma = trial.suggest_categorical('gamma', gamma_choices)

    model = EnhancedSVM(
        C=C,
        kernel=kernel,
        gamma=gamma,
        probability=True,
        scaler=objective_cfg.get("scaler"),
        pca_model=objective_cfg.get("pca_model"),
        use_pca=objective_cfg.get("use_pca", False),
        auto_transform=True,
    )
    model.fit(X_train, y_train)
    metrics = model.evaluate(X_val, y_val)
    write_log(log_file, f"Trial: {trial.number} | Params: {trial.params} | F1: {metrics['f1']:.4f}")

    return 1.0 - metrics['f1']


def run_train_svm(config):
    dataset_name = config["dataset"]["name"]
    base_exp_name = config.get("experiment_name", "default_exp")
    EXPERIMENT_NAME = f"{dataset_name}_{base_exp_name}"

    checkpoint_cfg = config.get("checkpoint", {})
    checkpoint_root = checkpoint_cfg.get("save_dir", os.path.join("engine", "checkpoints"))
    checkpoint_subdir = checkpoint_cfg.get("subdir", os.path.join("svm", EXPERIMENT_NAME))

    SAVE_DIR = os.path.join(checkpoint_root, checkpoint_subdir)
    LOG_DIR = os.path.join(SAVE_DIR, "logs")
    os.makedirs(SAVE_DIR, exist_ok=True)

    os.makedirs(LOG_DIR, exist_ok=True)

    batch_size = config.get("training", {}).get("batch_size", 256)
    dataset_cfg = config.get("dataset", {})
    binary_classes = dataset_cfg.get("binary_classes", config.get("binary_classes", [3, 8]))
    grayscale = dataset_cfg.get("grayscale", config.get("model", {}).get("grayscale"))
    svm_cfg = config.get("svm", {})
    use_pca = svm_cfg.get("use_pca", False)
    pca_components = svm_cfg.get("pca_components", 50)
    optimize = svm_cfg.get("optimize", config.get("optuna", {}).get("optimize", False))
    n_trials = svm_cfg.get("n_trials", config.get("optuna", {}).get("n_trials", 30))
    kernel_options = svm_cfg.get("kernel_options", ["rbf", "poly", "sigmoid"])
    gamma_choices = svm_cfg.get("gamma_options", ["scale", "auto"])
    c_range = svm_cfg.get("C_range", [1e-2, 10.0])
    gamma_range = svm_cfg.get("gamma_range", [1e-4, 10.0])
    default_C = svm_cfg.get("default_C", 1.0)
    default_kernel = svm_cfg.get("default_kernel", "rbf")
    default_gamma = svm_cfg.get("default_gamma", "scale")
    max_samples = svm_cfg.get("max_samples", 3000)

    log_path, log_file = init_logger(LOG_DIR, "svm")
    write_log(log_file, f"[SVM Training] Dataset: {dataset_name}, PCA: {use_pca} ({pca_components})\n")

    train_dataset, test_dataset = load_dataset_by_name(
        name=dataset_name,
        batch_size=batch_size,
        binary_classes=binary_classes,
        grayscale=grayscale,
    )

<<<<<<< HEAD
    indices = torch.randperm(len(train_dataset))[:max_samples]
    train_dataset = Subset(train_dataset, indices)
=======
    # indices = torch.randperm(len(train_dataset))[:max_samples]
    # train_dataset = Subset(train_dataset, indices)
>>>>>>> be9e863e

    print(f"Nombre d'exemples chargés dans train_dataset : {len(train_dataset)}")

    train_loader = torch.utils.data.DataLoader(train_dataset, batch_size=batch_size, shuffle=True)

    def dataloader_to_numpy(loader):
        X_parts, y_parts = [], []
        for xb, yb in loader:
            X_parts.append(xb.view(xb.size(0), -1))
            y_parts.append(yb)
        X_cat = torch.cat(X_parts, dim=0)
        y_cat = torch.cat(y_parts, dim=0)
        return X_cat.numpy(), y_cat.numpy()

    X_raw, y = dataloader_to_numpy(train_loader)

    scaler = StandardScaler()
    X_train_raw, X_val_raw, y_train, y_val = train_test_split(X_raw, y, test_size=0.2, random_state=42)
    scaler.fit(X_train_raw)
    pca = None
    if use_pca:
        pca = PCA(n_components=pca_components)
        pca.fit(scaler.transform(X_train_raw))

    study = None
    best_params = {"C": default_C, "kernel": default_kernel, "gamma": default_gamma}
    if optimize:
        study = optuna.create_study(direction="minimize")
        study.optimize(
            lambda trial: objective(
                trial,
                X_train_raw,
                y_train,
                X_val_raw,
                y_val,
                log_file,
                {
                    "kernel_options": kernel_options,
                    "gamma_options": gamma_choices,
                    "C_range": c_range,
                    "gamma_range": gamma_range,
                    "allow_gamma_float": True,
                    "scaler": scaler,
                    "pca_model": pca,
                    "use_pca": use_pca,
                },
            ),
            n_trials=n_trials,
        )
        best_params = study.best_params
        write_log(log_file, f"\nBest Params: {best_params}\n")

    final_model = EnhancedSVM(
        **best_params,
        use_pca=use_pca,
        pca_model=pca,
        scaler=scaler,
        save_path=SAVE_DIR,
        probability=True,
        auto_transform=True,
    )
    final_model.fit(X_train_raw, y_train)
    final_model.save()

    metrics = final_model.evaluate(X_val_raw, y_val)
    try:
        y_pred_proba_val = final_model.predict_proba(X_val_raw)[:, 1]
        roc_auc = roc_auc_score(y_val, y_pred_proba_val)
    except Exception as e:
        print(f"[Warning] Could not compute ROC AUC on val set: {e}")
        roc_auc = float("nan")

    bal_acc = metrics.get("balanced_accuracy", balanced_accuracy_score(y_val, final_model.predict(X_val_raw)))

    write_log(log_file, f"Final Evaluation Metrics on Validation: {metrics}, Balanced Acc: {bal_acc:.4f}, ROC AUC: {roc_auc:.4f}\n")
    wandb.log({
        "val/f1": metrics["f1"],
        "val/accuracy": metrics["accuracy"],
        "val/precision": metrics["precision"],
        "val/recall": metrics["recall"],
        "val/balanced_accuracy": bal_acc,
        "val/auc": roc_auc
    })

    y_pred_val = final_model.predict(X_val_raw)
    cm = confusion_matrix(y_val, y_pred_val)
    disp = ConfusionMatrixDisplay(confusion_matrix=cm)
    cm_path = os.path.join(SAVE_DIR, "confusion_matrix_val.png")
    disp.plot()
    plt.savefig(cm_path)
    plt.close()
    wandb.log({"confusion_matrix_val": wandb.Image(cm_path)})

    if test_dataset is not None:
        test_loader = torch.utils.data.DataLoader(test_dataset, batch_size=batch_size)
        X_test_raw, y_test = dataloader_to_numpy(test_loader)

        y_pred_test = final_model.predict(X_test_raw)
        acc, f1, precision, recall = log_metrics(y_test, y_pred_test)

        try:
            y_pred_proba_test = final_model.predict_proba(X_test_raw)[:, 1]
            roc_auc_test = roc_auc_score(y_test, y_pred_proba_test)
        except Exception as e:
            print(f"[Warning] Could not compute ROC AUC on test set: {e}")
            roc_auc_test = float("nan")

        bal_acc_test = balanced_accuracy_score(y_test, y_pred_test)

        write_log(log_file, f"\nTest Metrics: acc={acc:.4f}, f1={f1:.4f}, precision={precision:.4f}, recall={recall:.4f}, Balanced Acc={bal_acc_test:.4f}, ROC AUC={roc_auc_test:.4f}")
        wandb.log({
            "test/f1": f1,
            "test/accuracy": acc,
            "test/precision": precision,
            "test/recall": recall,
            "test/balanced_accuracy": bal_acc_test,
            "test/auc": roc_auc_test
        })

        cm_test = confusion_matrix(y_test, y_pred_test)
        disp_test = ConfusionMatrixDisplay(confusion_matrix=cm_test)
        cm_test_path = os.path.join(SAVE_DIR, "confusion_matrix_test.png")
        disp_test.plot()
        plt.savefig(cm_test_path)
        plt.close()
        wandb.log({"confusion_matrix_test": wandb.Image(cm_test_path)})

    if study is not None:
        joblib.dump(study, os.path.join(SAVE_DIR, "optuna_study.pkl"))
    log_file.close()
    print("SVM training complete.")<|MERGE_RESOLUTION|>--- conflicted
+++ resolved
@@ -90,13 +90,8 @@
         grayscale=grayscale,
     )
 
-<<<<<<< HEAD
-    indices = torch.randperm(len(train_dataset))[:max_samples]
-    train_dataset = Subset(train_dataset, indices)
-=======
     # indices = torch.randperm(len(train_dataset))[:max_samples]
     # train_dataset = Subset(train_dataset, indices)
->>>>>>> be9e863e
 
     print(f"Nombre d'exemples chargés dans train_dataset : {len(train_dataset)}")
 
